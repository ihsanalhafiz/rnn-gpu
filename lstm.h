--- conflicted
+++ resolved
@@ -8,7 +8,7 @@
 #include "set.h"
 #include "layers.h"
 
-<<<<<<< HEAD
+
 #define NEURONS								128
 
 #define STD_LEARNING_RATE						0.0005
@@ -19,15 +19,6 @@
 
 #define STD_LEARNING_RATE_DECREASE				0.95
 #define STD_LEARNING_RATE_THRESHOLD				10000
-=======
-#define STD_LEARNING_RATE						0.001
-
-#define NEURONS								128
-
-#define GRADIENT_CLIP_LIMIT						10000
-
-#define MINI_BATCH_SIZE							10
->>>>>>> 8fe48703
 
 #define PRINT_EVERY_X_ITERATIONS					2000
 #define STORE_EVERY_X_ITERATIONS					1000
@@ -38,11 +29,6 @@
 #define YES_FILL_IT_WITH_A_BUNCH_OF_ZEROS_PLEASE			1
 #define YES_FILL_IT_WITH_A_BUNCH_OF_RANDOM_NUMBER_PLEASE		0
 
-<<<<<<< HEAD
-=======
-#define LOSS_MOVING_AVG							0.01
-
->>>>>>> 8fe48703
 #define STD_LOADABLE_NET_NAME						"lstm_net.net"
 #define PROGRESS_FILE_NAME						"progress.csv"
 
